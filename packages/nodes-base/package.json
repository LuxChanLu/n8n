{
    "name": "n8n-nodes-base",
    "version": "0.39.0",
    "description": "Base nodes of n8n",
    "license": "SEE LICENSE IN LICENSE.md",
    "homepage": "https://n8n.io",
    "author": {
        "name": "Jan Oberhauser",
        "email": "jan@n8n.io"
    },
    "repository": {
        "type": "git",
        "url": "git+https://github.com/n8n-io/n8n.git"
    },
    "main": "dist/src/index",
    "types": "dist/src/index.d.ts",
    "scripts": {
        "dev": "npm run watch",
        "build": "tsc && gulp",
        "tslint": "tslint -p tsconfig.json -c tslint.json",
        "watch": "tsc --watch",
        "test": "jest"
    },
    "files": [
        "dist"
    ],
    "n8n": {
        "credentials": [
            "dist/credentials/ActiveCampaignApi.credentials.js",
            "dist/credentials/AirtableApi.credentials.js",
            "dist/credentials/Amqp.credentials.js",
            "dist/credentials/AsanaApi.credentials.js",
            "dist/credentials/Aws.credentials.js",
            "dist/credentials/BitbucketApi.credentials.js",
            "dist/credentials/ChargebeeApi.credentials.js",
            "dist/credentials/CodaApi.credentials.js",
            "dist/credentials/DropboxApi.credentials.js",
            "dist/credentials/EventbriteApi.credentials.js",
            "dist/credentials/FreshdeskApi.credentials.js",
            "dist/credentials/FileMaker.credentials.js",
            "dist/credentials/FlowApi.credentials.js",
            "dist/credentials/GithubApi.credentials.js",
            "dist/credentials/GitlabApi.credentials.js",
            "dist/credentials/GoogleApi.credentials.js",
            "dist/credentials/HttpBasicAuth.credentials.js",
            "dist/credentials/HttpDigestAuth.credentials.js",
            "dist/credentials/HttpHeaderAuth.credentials.js",
            "dist/credentials/HubspotApi.credentials.js",
            "dist/credentials/Imap.credentials.js",
            "dist/credentials/IntercomApi.credentials.js",
            "dist/credentials/JiraSoftwareCloudApi.credentials.js",
            "dist/credentials/LinkFishApi.credentials.js",
            "dist/credentials/MailchimpApi.credentials.js",
            "dist/credentials/MailgunApi.credentials.js",
            "dist/credentials/MandrillApi.credentials.js",
            "dist/credentials/MattermostApi.credentials.js",
            "dist/credentials/MongoDb.credentials.js",
            "dist/credentials/MySql.credentials.js",
            "dist/credentials/NextCloudApi.credentials.js",
            "dist/credentials/OpenWeatherMapApi.credentials.js",
            "dist/credentials/OAuth2Api.credentials.js",
            "dist/credentials/PipedriveApi.credentials.js",
            "dist/credentials/Postgres.credentials.js",
            "dist/credentials/PayPalApi.credentials.js",
            "dist/credentials/Redis.credentials.js",
            "dist/credentials/RocketchatApi.credentials.js",
            "dist/credentials/ShopifyApi.credentials.js",
            "dist/credentials/SlackApi.credentials.js",
            "dist/credentials/Smtp.credentials.js",
            "dist/credentials/StripeApi.credentials.js",
            "dist/credentials/TelegramApi.credentials.js",
            "dist/credentials/TodoistApi.credentials.js",
            "dist/credentials/TrelloApi.credentials.js",
            "dist/credentials/TwilioApi.credentials.js",
            "dist/credentials/TypeformApi.credentials.js",
            "dist/credentials/MandrillApi.credentials.js",
            "dist/credentials/TodoistApi.credentials.js",
            "dist/credentials/TypeformApi.credentials.js",
            "dist/credentials/TogglApi.credentials.js",
            "dist/credentials/VeroApi.credentials.js",
            "dist/credentials/WordpressApi.credentials.js"
        ],
        "nodes": [
            "dist/nodes/ActiveCampaign/ActiveCampaign.node.js",
            "dist/nodes/Airtable/Airtable.node.js",
            "dist/nodes/Amqp/Amqp.node.js",
            "dist/nodes/Amqp/AmqpTrigger.node.js",
            "dist/nodes/Asana/Asana.node.js",
            "dist/nodes/Asana/AsanaTrigger.node.js",
            "dist/nodes/Aws/AwsLambda.node.js",
            "dist/nodes/Aws/AwsSns.node.js",
            "dist/nodes/Bitbucket/BitbucketTrigger.node.js",
            "dist/nodes/Chargebee/Chargebee.node.js",
            "dist/nodes/Chargebee/ChargebeeTrigger.node.js",
            "dist/nodes/Cron.node.js",
            "dist/nodes/Coda/Coda.node.js",
            "dist/nodes/Dropbox/Dropbox.node.js",
            "dist/nodes/Discord/Discord.node.js",
            "dist/nodes/EditImage.node.js",
            "dist/nodes/EmailReadImap.node.js",
            "dist/nodes/EmailSend.node.js",
            "dist/nodes/ErrorTrigger.node.js",
            "dist/nodes/ExecuteCommand.node.js",
            "dist/nodes/ExecuteWorkflow.node.js",
            "dist/nodes/Eventbrite/EventbriteTrigger.node.js",
            "dist/nodes/FileMaker/FileMaker.node.js",
            "dist/nodes/Freshdesk/Freshdesk.node.js",
            "dist/nodes/Flow/Flow.node.js",
            "dist/nodes/Flow/FlowTrigger.node.js",
            "dist/nodes/Function.node.js",
            "dist/nodes/FunctionItem.node.js",
            "dist/nodes/Github/Github.node.js",
            "dist/nodes/Github/GithubTrigger.node.js",
            "dist/nodes/Gitlab/Gitlab.node.js",
            "dist/nodes/Gitlab/GitlabTrigger.node.js",
            "dist/nodes/Google/GoogleDrive.node.js",
            "dist/nodes/Google/GoogleSheets.node.js",
            "dist/nodes/GraphQL/GraphQL.node.js",
            "dist/nodes/HtmlExtract/HtmlExtract.node.js",
            "dist/nodes/HttpRequest.node.js",
            "dist/nodes/Hubspot/Hubspot.node.js",
            "dist/nodes/If.node.js",
            "dist/nodes/Interval.node.js",
            "dist/nodes/Intercom/Intercom.node.js",
            "dist/nodes/Jira/JiraSoftwareCloud.node.js",
            "dist/nodes/LinkFish/LinkFish.node.js",
            "dist/nodes/Mailchimp/Mailchimp.node.js",
            "dist/nodes/Mailchimp/MailchimpTrigger.node.js",
            "dist/nodes/Mailgun/Mailgun.node.js",
            "dist/nodes/Mandrill/Mandrill.node.js",
            "dist/nodes/Mattermost/Mattermost.node.js",
            "dist/nodes/Merge.node.js",
            "dist/nodes/MoveBinaryData.node.js",
            "dist/nodes/MongoDb/MongoDb.node.js",
            "dist/nodes/MySql/MySql.node.js",
			"dist/nodes/NextCloud/NextCloud.node.js",
			"dist/nodes/Mandrill/Mandrill.node.js",
            "dist/nodes/NoOp.node.js",
            "dist/nodes/OpenWeatherMap.node.js",
            "dist/nodes/Pipedrive/Pipedrive.node.js",
            "dist/nodes/Pipedrive/PipedriveTrigger.node.js",
            "dist/nodes/Postgres/Postgres.node.js",
            "dist/nodes/PayPal/PayPal.node.js",
            "dist/nodes/PayPal/PayPalTrigger.node.js",
            "dist/nodes/Rocketchat/Rocketchat.node.js",
            "dist/nodes/ReadBinaryFile.node.js",
            "dist/nodes/ReadBinaryFiles.node.js",
            "dist/nodes/Redis/Redis.node.js",
            "dist/nodes/ReadPdf.node.js",
            "dist/nodes/RenameKeys.node.js",
            "dist/nodes/RssFeedRead.node.js",
            "dist/nodes/Set.node.js",
            "dist/nodes/SseTrigger.node.js",
            "dist/nodes/SplitInBatches.node.js",
            "dist/nodes/Slack/Slack.node.js",
            "dist/nodes/SpreadsheetFile.node.js",
            "dist/nodes/Start.node.js",
            "dist/nodes/Stripe/StripeTrigger.node.js",
            "dist/nodes/Shopify/ShopifyTrigger.node.js",
            "dist/nodes/Switch.node.js",
            "dist/nodes/Telegram/Telegram.node.js",
            "dist/nodes/Telegram/TelegramTrigger.node.js",
            "dist/nodes/Todoist/Todoist.node.js",
            "dist/nodes/Trello/Trello.node.js",
            "dist/nodes/Trello/TrelloTrigger.node.js",
            "dist/nodes/Twilio/Twilio.node.js",
            "dist/nodes/Typeform/TypeformTrigger.node.js",
            "dist/nodes/Toggl/TogglTrigger.node.js",
            "dist/nodes/Vero/Vero.node.js",
            "dist/nodes/WriteBinaryFile.node.js",
<<<<<<< HEAD
			"dist/nodes/Webhook.node.js",
			"dist/nodes/Wordpress/Wordpress.node.js",
			"dist/nodes/Xml.node.js"
=======
            "dist/nodes/Webhook.node.js",
            "dist/nodes/Xml.node.js",
            "dist/nodes/Mandrill/Mandrill.node.js",
            "dist/nodes/Todoist/Todoist.node.js",
            "dist/nodes/Xml.node.js",
            "dist/nodes/OAuth.node.js"
>>>>>>> bd2713d8
        ]
    },
    "devDependencies": {
        "@types/aws4": "^1.5.1",
        "@types/basic-auth": "^1.1.2",
        "@types/cheerio": "^0.22.15",
        "@types/cron": "^1.6.1",
        "@types/eventsource": "^1.1.2",
        "@types/express": "^4.16.1",
        "@types/gm": "^1.18.2",
        "@types/imap-simple": "^4.2.0",
        "@types/jest": "^24.0.18",
        "@types/lodash.set": "^4.3.6",
        "@types/mongodb": "^3.3.6",
        "@types/node": "^10.10.1",
        "@types/nodemailer": "^4.6.5",
        "@types/redis": "^2.8.11",
        "@types/request-promise-native": "~1.0.15",
        "@types/xml2js": "^0.4.3",
        "gulp": "^4.0.0",
        "jest": "^24.9.0",
        "n8n-workflow": "~0.20.0",
        "ts-jest": "^24.0.2",
        "tslint": "^5.17.0",
        "typescript": "~3.7.4"
    },
    "dependencies": {
        "aws4": "^1.8.0",
        "basic-auth": "^2.0.1",
        "cheerio": "^1.0.0-rc.3",
        "cron": "^1.7.2",
        "eventsource": "^1.0.7",
        "glob-promise": "^3.4.0",
        "gm": "^1.23.1",
        "googleapis": "^46.0.0",
        "imap-simple": "^4.3.0",
        "lodash.get": "^4.4.2",
        "lodash.set": "^4.3.2",
        "lodash.unset": "^4.5.2",
        "mongodb": "^3.3.2",
        "mysql2": "^2.0.1",
        "n8n-core": "~0.20.0",
        "nodemailer": "^5.1.1",
        "pdf-parse": "^1.1.1",
        "pg-promise": "^9.0.3",
        "redis": "^2.8.0",
        "rhea": "^1.0.11",
        "rss-parser": "^3.7.0",
        "vm2": "^3.6.10",
        "xlsx": "^0.14.3",
        "xml2js": "^0.4.22"
    },
    "jest": {
        "transform": {
            "^.+\\.tsx?$": "ts-jest"
        },
        "testURL": "http://localhost/",
        "testRegex": "(/__tests__/.*|(\\.|/)(test|spec))\\.(jsx?|tsx?)$",
        "testPathIgnorePatterns": [
            "/dist/",
            "/node_modules/"
        ],
        "moduleFileExtensions": [
            "ts",
            "tsx",
            "js",
            "json"
        ]
    }
}<|MERGE_RESOLUTION|>--- conflicted
+++ resolved
@@ -133,10 +133,11 @@
             "dist/nodes/MoveBinaryData.node.js",
             "dist/nodes/MongoDb/MongoDb.node.js",
             "dist/nodes/MySql/MySql.node.js",
-			"dist/nodes/NextCloud/NextCloud.node.js",
-			"dist/nodes/Mandrill/Mandrill.node.js",
+            "dist/nodes/NextCloud/NextCloud.node.js",
+            "dist/nodes/Mandrill/Mandrill.node.js",
             "dist/nodes/NoOp.node.js",
             "dist/nodes/OpenWeatherMap.node.js",
+            "dist/nodes/OAuth.node.js",
             "dist/nodes/Pipedrive/Pipedrive.node.js",
             "dist/nodes/Pipedrive/PipedriveTrigger.node.js",
             "dist/nodes/Postgres/Postgres.node.js",
@@ -168,18 +169,9 @@
             "dist/nodes/Toggl/TogglTrigger.node.js",
             "dist/nodes/Vero/Vero.node.js",
             "dist/nodes/WriteBinaryFile.node.js",
-<<<<<<< HEAD
-			"dist/nodes/Webhook.node.js",
-			"dist/nodes/Wordpress/Wordpress.node.js",
-			"dist/nodes/Xml.node.js"
-=======
             "dist/nodes/Webhook.node.js",
-            "dist/nodes/Xml.node.js",
-            "dist/nodes/Mandrill/Mandrill.node.js",
-            "dist/nodes/Todoist/Todoist.node.js",
-            "dist/nodes/Xml.node.js",
-            "dist/nodes/OAuth.node.js"
->>>>>>> bd2713d8
+            "dist/nodes/Wordpress/Wordpress.node.js",
+            "dist/nodes/Xml.node.js"
         ]
     },
     "devDependencies": {
